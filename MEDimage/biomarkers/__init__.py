"""
-------------------------------------------------------------------------
AUTHOR(S): MEDomicsLab consortium
-------------------------------------------------------------------------
STATEMENT:
This file is part of <https://github.com/MEDomics/MEDomicsLab/>,
a package providing MATLAB programming tools for radiomics analysis.
    --> Copyright (C) MEDomicsLab consortium.

This package is free software: you can redistribute it and/or modify
it under the terms of the GNU General Public License as published by
the Free Software Foundation, either version 3 of the License, or
(at your option) any later version.

This package is distributed in the hope that it will be useful,
but WITHOUT ANY WARRANTY; without even the implied warranty of
MERCHANTABILITY or FITNESS FOR A PARTICULAR PURPOSE.  See the
GNU General Public License for more details.

You should have received a copy of the GNU General Public License
along with this package.  If not, see <http://www.gnu.org/licenses/>.
-------------------------------------------------------------------------
"""
<<<<<<< HEAD
from .get_geary_c import *
from .get_glcm_matrix import *
from .get_gldzm_matrix import *
from .get_glrlm_matrix import *
from .get_glszm_matrix import *
from .get_max_3d_diam import *
from .get_mesh_area import *
from .get_mesh_volume import *
from .get_moran_i import *
from .get_ngldm_matrix import *
from .get_ngtdm_matrix import *
from .get_oriented_bound_box import *
=======
from .BatchExtractor import *
>>>>>>> 9a30f03e
from .glcm import *
from .gldzm import *
from .glrlm import *
from .glszm import *
from .int_vol_hist import *
from .intensity_histogram import *
from .int_vol_hist import *
from .local_intensity import *
from .morph import *
from .ngldm import *
from .ngtdm import *
<<<<<<< HEAD
from .stats import *
from .utils import *
=======
from .stats import *
>>>>>>> 9a30f03e
<|MERGE_RESOLUTION|>--- conflicted
+++ resolved
@@ -21,22 +21,7 @@
 along with this package.  If not, see <http://www.gnu.org/licenses/>.
 -------------------------------------------------------------------------
 """
-<<<<<<< HEAD
-from .get_geary_c import *
-from .get_glcm_matrix import *
-from .get_gldzm_matrix import *
-from .get_glrlm_matrix import *
-from .get_glszm_matrix import *
-from .get_max_3d_diam import *
-from .get_mesh_area import *
-from .get_mesh_volume import *
-from .get_moran_i import *
-from .get_ngldm_matrix import *
-from .get_ngtdm_matrix import *
-from .get_oriented_bound_box import *
-=======
 from .BatchExtractor import *
->>>>>>> 9a30f03e
 from .glcm import *
 from .gldzm import *
 from .glrlm import *
@@ -48,9 +33,5 @@
 from .morph import *
 from .ngldm import *
 from .ngtdm import *
-<<<<<<< HEAD
 from .stats import *
-from .utils import *
-=======
-from .stats import *
->>>>>>> 9a30f03e
+from .utils import *