--- conflicted
+++ resolved
@@ -160,11 +160,7 @@
 This package is part of https://github.com/medomics, a package providing research utility tools for developing precision medicine applications.
 
 ```
-<<<<<<< HEAD
 Copyright (C) 2024 MEDomics consortium
-=======
-Copyright (C) 2023 MEDomics consortium
->>>>>>> 2aa30701
 
 GPL3 LICENSE SYNOPSIS
 
@@ -179,10 +175,6 @@
 7. Any modifications of this code base MUST be distributed with the same license, GPLv3.
 8. This software is provided without warranty.
 9. The software author or license can not be held liable for any damages inflicted by the software.
-<<<<<<< HEAD
-```
-=======
 ```
 
-More information on about the [LICENSE can be found here](https://github.com/MahdiAll99/MEDimage/blob/main/LICENSE.md)
->>>>>>> 2aa30701
+More information on about the [LICENSE can be found here](https://github.com/MahdiAll99/MEDimage/blob/main/LICENSE.md)